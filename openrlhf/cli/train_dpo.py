--- conflicted
+++ resolved
@@ -88,15 +88,6 @@
         train_dataset.collate_fn,
     )
 
-<<<<<<< HEAD
-    eval_dataloader = strategy.setup_dataloader(
-        eval_dataset,
-        args.micro_train_batch_size,
-        True,
-        False,
-        eval_dataset.collate_fn,
-    )
-=======
     eval_dataset = None
     eval_dataloader = None
     if getattr(args, "eval_dataset", None):
@@ -121,7 +112,6 @@
             False,
             eval_dataset.collate_fn,
         )
->>>>>>> 64ad6d05
 
     # scheduler
     num_update_steps_per_epoch = len(train_dataset) // args.train_batch_size
