import argparse
from datetime import datetime

import ray
from ray.util.placement_group import placement_group

from openrlhf.trainer.ppo_trainer import PPOTrainer
from openrlhf.trainer.ray import (
    PPORayActorGroup,
    ReferenceModelRayActor,
    RewardModelRayActor,
    create_vllm_engines,
)
from openrlhf.trainer.ray.ppo_actor import ActorModelRayActor
from openrlhf.trainer.ray.ppo_critic import CriticModelRayActor
from openrlhf.utils import get_strategy


def train(args):
    # configure strategy
    strategy = get_strategy(args)
    strategy.print(args)

    # init vllm / actor /critic /ref /reward model
    # if colocated, create placement group for actor and ref model explicitly.
    pg = None
    if args.colocate_actor_ref or args.colocate_all_models:
        if args.init_kl_coef > 0:
            assert (
                args.actor_num_nodes == args.ref_num_nodes
                and args.actor_num_gpus_per_node == args.ref_num_gpus_per_node
            ), f"num_nodes and num_gpus_per_node must be the same when colocate actor and ref model."

        bundles = [{"GPU": 1, "CPU": 1} for _ in range(args.actor_num_nodes * args.actor_num_gpus_per_node)]
        pg = placement_group(bundles, strategy="PACK")
        ray.get(pg.ready())

    # init vLLM engine for text generation
    vllm_engines = None
    if args.vllm_num_engines is not None and args.vllm_num_engines > 0:
        max_len = args.max_len if args.max_len else args.prompt_max_len + args.generate_max_len
        if args.colocate_all_models:
            assert (
                args.actor_num_nodes * args.actor_num_gpus_per_node
                == args.vllm_num_engines * args.vllm_tensor_parallel_size
            ), (
                f"actor_num_nodes * actor_num_gpus_per_node must be equal to "
                f"vllm_num_engines * vllm_tensor_parallel_size, got {args.actor_num_nodes * args.actor_num_gpus_per_node} "
                f"and {args.vllm_num_engines * args.vllm_tensor_parallel_size}"
            )

        vllm_engines = create_vllm_engines(
            args.vllm_num_engines,
            args.vllm_tensor_parallel_size,
            args.pretrain,
            args.seed,
            args.full_determinism,
            args.enable_prefix_caching,
            args.enforce_eager,
            max_len,
            pg if args.colocate_all_models else None,
            args.vllm_gpu_memory_utilization,
            args.vllm_enable_sleep,
            limit_mm_per_prompt=args.limit_mm_per_prompt
        )

    actor_model = PPORayActorGroup(
        args.actor_num_nodes,
        args.actor_num_gpus_per_node,
        ActorModelRayActor,
        pg=pg,
        num_gpus_per_actor=0.2 if pg else 1,
        ring_attn_size=args.ring_attn_size,
    )

    if args.init_kl_coef <= 0:
        ref_model = None
    else:
        ref_model = PPORayActorGroup(
            args.ref_num_nodes,
            args.ref_num_gpus_per_node,
            ReferenceModelRayActor,
            pg=pg,
            num_gpus_per_actor=0.2 if pg else 1,
            ring_attn_size=args.ring_attn_size,
        )

    if not args.colocate_all_models:
        pg = None

    # if colocated, create placement group for critic and reward model explicitly.
    if args.critic_pretrain and args.colocate_critic_reward:
        assert (
            args.critic_num_nodes == args.reward_num_nodes
            and args.critic_num_gpus_per_node == args.reward_num_gpus_per_node
        ), f"num_nodes and num_gpus_per_node must be the same when colocate critic and reward model."

        bundles = [{"GPU": 1, "CPU": 1} for _ in range(args.critic_num_nodes * args.critic_num_gpus_per_node)]
        pg = placement_group(bundles, strategy="PACK")
        ray.get(pg.ready())

    if args.critic_pretrain:
        critic_model = PPORayActorGroup(
            args.critic_num_nodes,
            args.critic_num_gpus_per_node,
            CriticModelRayActor,
            pg=pg,
            num_gpus_per_actor=0.2 if pg else 1,
            ring_attn_size=args.ring_attn_size,
        )
    else:
        critic_model = None

    # multiple reward models
    if not args.remote_rm_url:
        reward_pretrain = args.reward_pretrain
        reward_model = PPORayActorGroup(
            args.reward_num_nodes,
            args.reward_num_gpus_per_node,
            RewardModelRayActor,
            pg=pg,
            num_gpus_per_actor=0.2 if pg else 1,
            ring_attn_size=args.ring_attn_size,
        )
    else:
        reward_model = None

    # init PPO trainer (Single controller)
    ppo_trainer = PPOTrainer.remote(
        args.pretrain,
        strategy,
        actor_model,
        critic_model,
        reward_model,
        ref_model,
        vllm_engines,
        # generate kwargs
        do_sample=True,
        prompt_max_len=args.prompt_max_len,
        max_new_tokens=args.generate_max_len,
        max_length=args.max_len,
        temperature=args.temperature,
        top_p=args.top_p,
    )
    # training update steps
    max_steps = ray.get(ppo_trainer.get_max_steps.remote())

    # init reference/reward/actor model
    refs = []
    if ref_model is not None:
        refs.extend(ref_model.async_init_model_from_pretrained(strategy, args.pretrain))
    refs.extend(actor_model.async_init_model_from_pretrained(strategy, args.pretrain, max_steps, vllm_engines))
    if not args.remote_rm_url:
        refs.extend(reward_model.async_init_model_from_pretrained(strategy, reward_pretrain))
    ray.get(refs)

    if args.critic_pretrain:
        # critic scheduler initialization depends on max_step, so we have to init critic after actor
        # TODO: use first reward model as critic model
        refs.extend(critic_model.async_init_model_from_pretrained(strategy, args.critic_pretrain, max_steps))
        ray.get(refs)

    # train actor and critic model
<<<<<<< HEAD
    refs = actor_model.async_fit_actor_model(
        critic_model, ref_model, reward_models, args.remote_rm_url, reward_fn=reward_fn, custom_experience_filter=args.custom_experience_filter, vllm_engines=vllm_engines
    )
    ray.get(refs)
=======
    ray.get(ppo_trainer.fit.remote())
>>>>>>> c32ed728

    # save model
    ray.get(actor_model.async_save_model())

    if args.critic_pretrain and args.save_value_network:
        ray.get(critic_model.async_save_model())


if __name__ == "__main__":
    parser = argparse.ArgumentParser()
    # Ray and vLLM
    parser.add_argument("--ref_num_nodes", type=int, default=1, help="number of nodes for reference")
    parser.add_argument("--ref_num_gpus_per_node", type=int, default=8, help="number of gpus per node for reference")
    parser.add_argument("--reward_num_nodes", type=int, default=1, help="number of nodes for reward model")
    parser.add_argument(
        "--reward_num_gpus_per_node", type=int, default=8, help="number of gpus per node for reward model"
    )
    parser.add_argument(
        "--colocate_actor_ref",
        action="store_true",
        default=False,
        help="whether to colocate reference and actor model, if true, they will share same gpus.",
    )

    parser.add_argument("--actor_num_nodes", type=int, default=1, help="number of nodes for actor")
    parser.add_argument("--actor_num_gpus_per_node", type=int, default=8, help="number of gpus per node for actor")
    parser.add_argument("--critic_num_nodes", type=int, default=1, help="number of nodes for critic")
    parser.add_argument("--critic_num_gpus_per_node", type=int, default=8, help="number of gpus per node for critic")
    parser.add_argument(
        "--colocate_critic_reward",
        action="store_true",
        default=False,
        help="whether to colocate critic and reward model, if true, they will share same gpus.",
    )
    parser.add_argument(
        "--colocate_all_models",
        action="store_true",
        default=False,
        help="whether to colocate all models (including vLLM engines), if true, they will share same gpus.",
    )

    # optional vLLM for text generation
    parser.add_argument(
        "--vllm_num_engines", type=int, default=None, help="number of vLLM Engines, set to 0 to disable vLLM"
    )
    parser.add_argument(
        "--vllm_tensor_parallel_size",
        type=int,
        default=1,
        help="tensor parallel size of vLLM Engine for multi-GPU inference",
    )
    parser.add_argument("--vllm_sync_backend", type=str, default="nccl", help="DeepSpeed -> vLLM weight sync backend")
    parser.add_argument("--vllm_sync_with_ray", action="store_true", default=False)
    parser.add_argument("--enable_prefix_caching", action="store_true", default=False)
    parser.add_argument("--enforce_eager", action="store_true", default=False, help="Disable CUDA graph in vLLM")
    parser.add_argument(
        "--vllm_enable_sleep",
        action="store_true",
        default=False,
        help="Enable sleep mode for vLLM when using --colocate_all_models",
    )
    parser.add_argument(
        "--vllm_gpu_memory_utilization",
        type=float,
        default=0.95,
        help="vLLM gpu_memory_utilization",
    )
    parser.add_argument("--limit_mm_per_prompt", type=str, default=None, help="Limit the number of multimodal inputs per prompt")

    # Checkpoints
    parser.add_argument("--eval_steps", type=int, default=-1)
    parser.add_argument("--save_steps", type=int, default=-1)
    parser.add_argument("--logging_steps", type=int, default=1)
    parser.add_argument("--ckpt_path", type=str, default="./ckpt/checkpoints_ppo_ray")
    parser.add_argument("--save_hf_ckpt", action="store_true", default=False)
    parser.add_argument("--disable_ds_ckpt", action="store_true", default=False)
    parser.add_argument("--max_ckpt_num", type=int, default=3)
    parser.add_argument("--max_ckpt_mem", type=int, default=1e8)
    parser.add_argument("--load_checkpoint", action="store_true", default=False)
    parser.add_argument(
        "--use_ds_universal_ckpt", action="store_true", help="Use deepspeed universal checkpoint", default=False
    )

    # DeepSpeed
    parser.add_argument("--local_rank", type=int, default=-1, help="local_rank for deepspeed")
    parser.add_argument("--zero_stage", type=int, default=2, help="DeepSpeed ZeRO stage")
    parser.add_argument("--gradient_checkpointing", action="store_true", default=False)
    parser.add_argument("--deepcompile", action="store_true", default=False)
    parser.add_argument("--bf16", action="store_true", default=False, help="Enable bfloat16")
    ## Make EMA as an optional feature
    parser.add_argument("--enable_ema", action="store_true", help="Enable EMA checkpoint for the model.")
    parser.add_argument("--ema_beta", type=float, default=0.992, help="EMA beta coefficient")
    parser.add_argument("--zpg", type=int, default=1, help="ZeRO++ max partition size")
    parser.add_argument("--adam_offload", action="store_true", default=False, help="Offload Adam Optimizer")
    parser.add_argument("--actor_init_on_gpu", action="store_true", default=False)
    parser.add_argument("--flash_attn", action="store_true", default=False, help="Enable FlashAttention2")
    parser.add_argument("--use_liger_kernel", action="store_true", default=False, help="Enable Liger Kernel")
    parser.add_argument("--grad_accum_dtype", type=str, default=None, help="Adam grad accum data type")
    parser.add_argument("--overlap_comm", action="store_true", default=False)
    parser.add_argument("--gradient_checkpointing_use_reentrant", action="store_true", default=False)
    parser.add_argument("--disable_fast_tokenizer", action="store_true", default=False)
    parser.add_argument(
        "--deepspeed_enable_sleep",
        action="store_true",
        default=False,
        help="Enable sleep mode for deepspeed when using --colocate_all_models",
    )

    # packing samples using Flash Attention2
    parser.add_argument("--packing_samples", action="store_true", default=False)

    # LoRA
    parser.add_argument("--load_in_4bit", action="store_true", default=False)
    parser.add_argument("--lora_rank", type=int, default=0)
    parser.add_argument("--lora_alpha", type=int, default=16)
    parser.add_argument("--target_modules", type=str, nargs="*", default="all-linear")
    parser.add_argument("--exclude_modules", type=str, nargs="*", default=None)
    parser.add_argument("--lora_dropout", type=float, default=0)

    # PPO
    parser.add_argument("--save_path", type=str, default="./ckpt")
    parser.add_argument("--num_episodes", type=int, default=1)
    parser.add_argument("--max_global_steps", type=int, default=None, help="Max global steps for PPO training. This will override num_episodes if set. Useful for dynamic sampling, which needs multiple rollouts for one training stage.")
    parser.add_argument("--rollout_batch_size", type=int, default=1024)
    parser.add_argument("--micro_rollout_batch_size", type=int, default=8)
    parser.add_argument("--store_extra_buffers", action="store_true", default=False, help="Store extra buffers in replay buffer for oversampling.")
    parser.add_argument("--max_epochs", type=int, default=1)
    parser.add_argument("--prompt_max_len", type=int, default=1024, help="Max tokens for each prompt")
    parser.add_argument("--generate_max_len", type=int, default=1024, help="Max tokens to generate in PPO")
    parser.add_argument("--max_len", type=int, default=None, help="deprecated max_len")
    parser.add_argument("--max_samples", type=int, default=1e8, help="Max number of samples")
    parser.add_argument("--max_norm", type=float, default=1.0, help="Gradient clipping")
    parser.add_argument("--l2", type=float, default=0.0, help="weight decay loss")
    parser.add_argument("--ptx_coef", type=float, default=0.05, help="PPO-ptx loss coef")
    parser.add_argument("--eps_clip", type=float, default=0.2, help="PPO clip range")
    parser.add_argument("--value_clip", type=float, default=0.2, help="PPO value clip range")
    parser.add_argument("--lambd", type=float, default=1, help="PPO GAE lambd")
    parser.add_argument("--gamma", type=float, default=1, help="PPO GAE gamma")
    parser.add_argument("--micro_train_batch_size", type=int, default=4, help="batch size per GPU")
    parser.add_argument("--train_batch_size", type=int, default=128, help="Global training batch size")
    parser.add_argument("--normalize_reward", action="store_true", default=False, help="Enable Reward Normazation")
    parser.add_argument("--top_p", type=float, default=1.0)
    parser.add_argument("--temperature", type=float, default=1.0)
    parser.add_argument("--seed", type=int, default=42)
    parser.add_argument(
        "--full_determinism",
        action="store_true",
        default=False,
        help="Enable reproducible behavior during distributed training",
    )
    parser.add_argument("--freezing_actor_steps", type=int, default=-1, help="Used for critic initialization")
    parser.add_argument(
        "--n_samples_per_prompt", type=int, default=1, help="number of responses for each prompt in generation"
    )
    parser.add_argument("--save_value_network", action="store_true", default=False, help="Save critic model")
    parser.add_argument("--actor_learning_rate", type=float, default=1e-6)
    parser.add_argument("--critic_learning_rate", type=float, default=9e-6)
    parser.add_argument("--lr_warmup_ratio", type=float, default=0.03)
    parser.add_argument("--kl_target", type=float, default=None)
    parser.add_argument("--kl_horizon", type=int, default=10000)
    parser.add_argument("--init_kl_coef", type=float, default=0.01, help="KL penalty in PPO")
    parser.add_argument(
        "--kl_estimator",
        type=str,
        default="k1",
        choices=["k1", "k2", "k3"],
        help=(
            "In GRPO, k3 is utilized as the loss function, while k2, when used as the loss, is nearly equivalent to k1."
        ),
    )
    parser.add_argument("--aux_loss_coef", type=float, default=0, help="MoE balancing loss")
    parser.add_argument("--entropy_loss_coef", type=float, default=0, help="Entropy loss coef")
    parser.add_argument("--adam_betas", type=float, nargs=2, default=(0.9, 0.95), help="Betas for Adam optimizer")
    parser.add_argument("--reward_clip_range", type=float, nargs=2, default=(-10, 10), help="Reward clip range")
    parser.add_argument("--freeze_prefix", type=str, nargs="+", default=None,
        help="List of parameter name prefixes to freeze during training"
    )
    parser.add_argument("--processor_kwargs",type=str,default=None,help="Processor kwargs. Should be a json string. There are always two keys: min_pixels and max_pixels, which are the minimum and maximum number of pixels for the image. If not provided, the default values are 4*28*28 and 16384*28*28 respectively.")
    # Reinforce
    parser.add_argument(
        "--advantage_estimator",
        type=str,
        choices=["gae", "reinforce", "rloo", "reinforce_baseline", "group_norm", "dr_grpo"],
        default="gae",
        help="Choose advantage estimation method: gae, reinforce, rloo, reinforce_baseline, group_norm, dr_grpo",
    )
    parser.add_argument("--use_kl_loss", action="store_true", default=False, help="whether to use KL loss from GRPO")
    parser.add_argument(
        "--no_advantage_std_norm",
        action="store_true",
        default=False,
        help="disable dividing by std for advantages while keeping mean normalization",
    )

    # Context Parallel
    parser.add_argument("--ring_attn_size", type=int, default=1, help="Ring attention group size")
    parser.add_argument(
        "--ring_head_stride",
        type=int,
        default=1,
        help="the number of heads to do ring attention each time. "
        "It should be a divisor of the number of heads. "
        "A larger value may results in faster training but will consume more memory.",
    )

    #  Models
    parser.add_argument("--pretrain", type=str, default=None, help="HF model name or path")
    parser.add_argument("--reward_pretrain", type=str, default=None, help="HF model name or path")
    parser.add_argument("--remote_rm_url", type=str, default=None, help="remote RM API (HTTP)")
    parser.add_argument("--critic_pretrain", type=str, default=None, help="HF model name or path")
    parser.add_argument("--value_head_prefix", type=str, default="score")
    parser.add_argument("--ref_reward_offload", action="store_true", default=False)
    parser.add_argument("--custom_experience_filter", type=str, default=None, help="Custom experience filter")
    # Custom dataset
    parser.add_argument("--prompt_data", type=str, default=None, help="HF dataset name or path")
    parser.add_argument(
        "--prompt_data_probs",
        type=str,
        default=None,
        help="sampling probs for datasets",
    )
    parser.add_argument("--eval_dataset", type=str, default=None, help="Path to the evaluation dataset")
    parser.add_argument("--eval_temperature", type=float, default=0.6, help="Temperature for evaluation")
    parser.add_argument(
        "--eval_n_samples_per_prompt", type=int, default=4, help="Number of samples per prompt for evaluation"
    )

    parser.add_argument("--input_key", type=str, default="input", help="JSON dataset key")
    parser.add_argument("--label_key", type=str, default=None, help="JSON dataset key")
    parser.add_argument("--input_template", type=str, default=None)
    parser.add_argument(
        "--apply_chat_template", action="store_true", default=False, help="Use HF tokenizer chat template"
    )

    # wandb parameters
    parser.add_argument("--use_wandb", type=str, default=None)
    parser.add_argument("--wandb_org", type=str, default=None)
    parser.add_argument("--wandb_group", type=str, default=None)
    parser.add_argument("--wandb_project", type=str, default="openrlhf_train_ppo")
    parser.add_argument(
        "--wandb_run_name",
        type=str,
        default="ppo_%s" % datetime.now().strftime("%m%dT%H:%M"),
    )

    # TensorBoard parameters
    parser.add_argument("--use_tensorboard", type=str, default=None, help="TensorBoard logging path")

    # performance tuning
    parser.add_argument("--perf", action="store_true", default=False)

    # ModelScope parameters
    parser.add_argument("--use_ms", action="store_true", default=False)

    args = parser.parse_args()

    # Validate arguments
    if args.advantage_estimator not in ["gae"]:
        args.critic_pretrain = None
    elif args.critic_pretrain is None:
        if not args.remote_rm_url:
            args.critic_pretrain = args.reward_pretrain.split(",")[0]
        else:
            args.critic_pretrain = args.pretrain

    if args.advantage_estimator in ["rloo", "reinforce_baseline", "group_norm"]:
        assert args.n_samples_per_prompt > 1, f"{args.advantage_estimator} requires n_samples_per_prompt > 1"

    if args.remote_rm_url:
        args.remote_rm_url = args.remote_rm_url.split(",")

    if args.input_template and "{}" not in args.input_template:
        print("[Warning] {} not in args.input_template, set to None")
        args.input_template = None

    if args.input_template and "\\n" in args.input_template:
        print(
            "[Warning] input_template contains \\n chracters instead of newline. "
            "You likely want to pass $'\\n' in Bash or \"`n\" in PowerShell."
        )

    if args.pretrain_data:
        print("[Warning] lmm-r1 is not supported with --pretrain_data. We will set args.pretrain_data to None")
        args.pretrain_data = None

    if args.packing_samples:
        if not args.flash_attn:
            print("[Warning] Please --flash_attn to accelerate when --packing_samples is enabled.")
            args.flash_attn = True
        assert args.vllm_num_engines > 0, "Only support `--packing_samples` with vLLM."

    if args.vllm_enable_sleep and not args.colocate_all_models:
        print("Set args.vllm_enable_sleep to False when args.colocate_all_models is disabled.")
        args.vllm_enable_sleep = False

    if args.eval_dataset:
        assert args.remote_rm_url, "`--eval_dataset` is only supported with `--remote_rm_url`."

    if args.use_kl_loss:
        if args.kl_estimator not in ["k2", "k3"]:
            print(f"Recommend setting {args.kl_estimator} to 'k2' or 'k3' when using KL as a loss")
    else:
        if args.kl_estimator not in ["k1"]:
            print(f"Recommend setting {args.kl_estimator} to 'k1' when not using KL as a loss.")

    assert (
        args.n_samples_per_prompt * args.rollout_batch_size // args.micro_rollout_batch_size
        >= args.actor_num_nodes * args.actor_num_gpus_per_node // args.ring_attn_size
    ), "The number of sample batches must be greater than or equal to the effective number of actor processes."

    if args.use_ms:
        from modelscope.utils.hf_util import patch_hub

        # Patch hub to download models from modelscope to speed up.
        patch_hub()
    
    if args.processor_kwargs:
        import json
        args.processor_kwargs = json.loads(args.processor_kwargs)
        # We use process_vision_info of qwen_vl_utils to get the image inputs for all model,
        # To be compatible with Qwen2VLImageProcessor, we always set the min_pixels and max_pixels for the processor
        args.processor_kwargs["min_pixels"] = args.processor_kwargs.get("min_pixels", 4 * 28 * 28)
        args.processor_kwargs["max_pixels"] = args.processor_kwargs.get("max_pixels", 16384 * 28 * 28)
    else:
        args.processor_kwargs = {"min_pixels": 4 * 28 * 28, "max_pixels": 16384 * 28 * 28}
    
    if args.limit_mm_per_prompt:
        import json
        try:
            args.limit_mm_per_prompt = json.loads(args.limit_mm_per_prompt)
        except json.JSONDecodeError:
            raise ValueError(f"Invalid Json string for --limit_mm_per_prompt: {args.limit_mm_per_prompt}")


    train(args)<|MERGE_RESOLUTION|>--- conflicted
+++ resolved
@@ -141,6 +141,7 @@
         max_length=args.max_len,
         temperature=args.temperature,
         top_p=args.top_p,
+        processor_kwargs=args.processor_kwargs,
     )
     # training update steps
     max_steps = ray.get(ppo_trainer.get_max_steps.remote())
@@ -161,14 +162,7 @@
         ray.get(refs)
 
     # train actor and critic model
-<<<<<<< HEAD
-    refs = actor_model.async_fit_actor_model(
-        critic_model, ref_model, reward_models, args.remote_rm_url, reward_fn=reward_fn, custom_experience_filter=args.custom_experience_filter, vllm_engines=vllm_engines
-    )
-    ray.get(refs)
-=======
     ray.get(ppo_trainer.fit.remote())
->>>>>>> c32ed728
 
     # save model
     ray.get(actor_model.async_save_model())
@@ -450,10 +444,6 @@
             "You likely want to pass $'\\n' in Bash or \"`n\" in PowerShell."
         )
 
-    if args.pretrain_data:
-        print("[Warning] lmm-r1 is not supported with --pretrain_data. We will set args.pretrain_data to None")
-        args.pretrain_data = None
-
     if args.packing_samples:
         if not args.flash_attn:
             print("[Warning] Please --flash_attn to accelerate when --packing_samples is enabled.")
