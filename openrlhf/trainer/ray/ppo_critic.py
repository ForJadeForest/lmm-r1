--- conflicted
+++ resolved
@@ -12,15 +12,9 @@
 
 from openrlhf.models import ValueLoss, get_llm_for_sequence_regression
 from openrlhf.models.utils import masked_mean
-<<<<<<< HEAD
-from openrlhf.trainer import BasePPOTrainer
-from openrlhf.trainer.ppo_utils import Experience
+from openrlhf.trainer.ppo_utils.experience_maker import Experience
 from openrlhf.models.lmm_kits.utils import get_data_processor
 from openrlhf.models.lmm_kits.base.data_processor import MMInputs
-=======
-from openrlhf.trainer.ppo_utils.experience_maker import Experience
-from openrlhf.utils import get_tokenizer
->>>>>>> c32ed728
 from openrlhf.utils.deepspeed import DeepspeedStrategy
 from openrlhf.utils.deepspeed.deepspeed_utils import offload_deepspeed_states, reload_deepspeed_states
 
@@ -39,6 +33,7 @@
         buffer_limit: int = 0,
         buffer_cpu_offload: bool = True,
         value_clip: float = 0.2,
+        data_processor=None,
         dataloader_pin_memory: bool = True,
         **kwargs,
     ):
@@ -52,10 +47,12 @@
         self.buffer_cpu_offload = buffer_cpu_offload
         self.value_clip = value_clip
         self.dataloader_pin_memory = dataloader_pin_memory
+        self.data_processor = data_processor
+        self.tokenizer = data_processor.tokenizer
         self.max_epochs = self.args.max_epochs
 
         self.replay_buffer = NaiveReplayBuffer(
-            micro_train_batch_size, buffer_limit, buffer_cpu_offload, getattr(self.args, "packing_samples", False)
+            micro_train_batch_size, data_processor, buffer_limit, buffer_cpu_offload, getattr(self.args, "packing_samples", False), self.args.store_extra_buffers
         )
 
         self.critic_loss_fn = ValueLoss(value_clip)
@@ -223,11 +220,7 @@
             critic_scheduler=self.critic_scheduler,
             micro_train_batch_size=args.micro_train_batch_size,
             value_clip=args.value_clip,
-<<<<<<< HEAD
-            eps_clip=args.eps_clip,
-            data_processor=self.data_processor
-=======
->>>>>>> c32ed728
+            data_processor=self.data_processor,
         )
 
     def forward(
@@ -248,11 +241,7 @@
                 attention_mask.to(device),
                 ring_attn_group=self.strategy.ring_attn_group,
                 values_allgather=True,
-<<<<<<< HEAD
-                packed_seq_lens=packed_seq_lens,
-                visual_inputs=visual_inputs.to(device),
-=======
->>>>>>> c32ed728
+                visual_inputs=visual_inputs.to(device)
             )
         self.critic.train()  # reset model state
         return value.to("cpu")
