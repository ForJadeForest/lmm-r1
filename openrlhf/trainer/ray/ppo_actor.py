from contextlib import ExitStack
import itertools
import math
import os
import socket
from abc import ABC
from typing import Dict, List, Optional, Union

import deepspeed
import ray
import torch
import torch.distributed
from torch.optim import Optimizer
from torch.utils.data import DataLoader
from tqdm import tqdm
from transformers.trainer import get_scheduler

from openrlhf.models import Actor, PolicyLoss
from openrlhf.models.utils import compute_approx_kl, masked_mean
from openrlhf.trainer.ppo_utils.experience_maker import Experience
from openrlhf.utils import get_tokenizer
from openrlhf.utils.deepspeed import DeepspeedStrategy
from openrlhf.utils.deepspeed.deepspeed_utils import offload_deepspeed_states, reload_deepspeed_states
from openrlhf.models.lmm_kits.utils import get_data_processor
from openrlhf.models.lmm_kits.base.data_processor import MMInputs
from peft.peft_model import PeftModel
from openrlhf.utils.distributed_util import init_process_group, torch_dist_barrier_and_cuda_sync
from openrlhf.utils.logging_utils import init_logger

from ..ppo_utils import NaiveReplayBuffer

logger = init_logger(__name__)

from .launcher import BasePPORole
from .utils import get_physical_gpu_id


class ActorPPOTrainer(ABC):
    def __init__(
        self,
        strategy,
        actor: Actor,
        ema_model: Actor,
        actor_optim: Optimizer,
        actor_scheduler,
        ema_beta: float = 0.992,
        micro_train_batch_size: int = 8,
        buffer_limit: int = 0,
        buffer_cpu_offload: bool = True,
        eps_clip: float = 0.2,
        data_processor=None,
        dataloader_pin_memory: bool = True,
        vllm_engines: List = None,
        **kwargs,
    ):
        """PPOTrainer for ray.

        Args:
            vllm_engines (List, optional): vllm engines for text generation, if not specified, generate text by actor model directly. Defaults to None.
        """
        self.strategy = strategy
        self.args = strategy.args
        self.data_processor = data_processor
        self.tokenizer = data_processor.tokenizer
        self.generate_kwargs = kwargs
        self.dataloader_pin_memory = dataloader_pin_memory
        self.micro_train_batch_size = micro_train_batch_size
        self.ema_beta = ema_beta

        self.actor = actor
        self.ema_model = ema_model
        self.actor_optim = actor_optim
        self.actor_scheduler = actor_scheduler
        self.vllm_engines = vllm_engines
        self.max_epochs = self.args.max_epochs

        self.actor_loss_fn = PolicyLoss(eps_clip)

<<<<<<< HEAD
        # Initialize TensorBoard writer
        if self.strategy.args.use_tensorboard and self.strategy.is_rank_0():
            from torch.utils.tensorboard import SummaryWriter
=======
        # Mixtral 8x7b
        self.aux_loss = self.args.aux_loss_coef > 1e-8
>>>>>>> 068a461c

        self.replay_buffer = NaiveReplayBuffer(
            micro_train_batch_size, self.data_processor, buffer_limit, buffer_cpu_offload, getattr(self.args, "packing_samples", False), False
        ) # Dynamic sampling is controlled by the single controller. We don't need to store extra buffers here.

        # Init torch group for weights sync
        backend = getattr(self.strategy.args, "vllm_sync_backend", "nccl")
        self.use_cuda_ipc = False
        if backend == "nccl" and self.strategy.args.colocate_all_models:
            self.use_cuda_ipc = True

        # Create torch group with deepspeed rank 0 and all vllm ranks
        # to update vllm engine's weights after each training stage.
        #
        # Say we have 3 vllm engines and eache of them has 4 GPUs,
        # then the torch group is:
        # [    0,      1, 2, 3, 4,  5, 6, 7, 8,  9, 10, 11, 12]
        # |ds rank 0 |  engine-0  |  engine-1  |   engine-2   |
        #
        # For ZeRO-1/2:
        #   1. Broadcast parameters from rank 0 to all vllm engines
        # For ZeRO-3:
        #   1. AllGather paramters to rank 0
        #   2. Broadcast parameters from rank 0 to all vllm engines
        if self.vllm_engines is not None and not self.use_cuda_ipc and torch.distributed.get_rank() == 0:
            master_address = ray._private.services.get_node_ip_address()
            with socket.socket() as sock:
                sock.bind(("", 0))
                master_port = sock.getsockname()[1]

            vllm_num_engines, vllm_tensor_parallel_size = (
                self.strategy.args.vllm_num_engines,
                self.strategy.args.vllm_tensor_parallel_size,
            )
            world_size = vllm_num_engines * vllm_tensor_parallel_size + 1

            use_ray = getattr(self.strategy.args, "vllm_sync_with_ray", False)
            group_name = "openrlhf"
            refs = [
                engine.init_process_group.remote(
                    master_address,
                    master_port,
                    i * vllm_tensor_parallel_size + 1,
                    world_size,
                    group_name,
                    backend=backend,
                    use_ray=use_ray,
                )
                for i, engine in enumerate(self.vllm_engines)
            ]
            if use_ray:
                import ray.util.collective as collective

                collective.init_collective_group(world_size=world_size, rank=0, backend=backend, group_name=group_name)
                self._model_update_group = group_name
            else:
                self._model_update_group = init_process_group(
                    backend=backend,
                    init_method=f"tcp://{master_address}:{master_port}",
                    world_size=world_size,
                    rank=0,
                    group_name=group_name,
                )

            ray.get(refs)

        torch_dist_barrier_and_cuda_sync()

<<<<<<< HEAD
    def fit(
        self,
        args,
        prompts_dataloader,
        pretrain_dataloader,
        eval_dataloader,
        consumed_samples=0,
        num_rollouts_per_episodes=1,
        trained_steps=0,
    ) -> None:

        # get eval and save steps
        if args.eval_steps == -1:
            args.eval_steps = num_rollouts_per_episodes  # Evaluate once per epoch
        if args.save_steps == -1:
            args.save_steps = float("inf")  # do not save ckpt

        self.prompts_dataloader = prompts_dataloader
        self.pretrain_dataloader = pretrain_dataloader
        self.replay_buffer.set_limit(prompts_dataloader.batch_size * args.n_samples_per_prompt)
        self.eval_dataloader = eval_dataloader

        # Restore step and start_epoch
        steps = trained_steps + 1
        total_consumed_samples = consumed_samples
        start_episode = consumed_samples // args.rollout_batch_size // num_rollouts_per_episodes
        consumed_samples = consumed_samples % (num_rollouts_per_episodes * args.rollout_batch_size)
        episode = start_episode
        pbar = tqdm(
            range(args.max_global_steps),
            desc=f"Steps [Episode {episode+1}]",
            disable=not self.strategy.is_rank_0(),
            initial=steps-1,
        )
        max_steps = args.max_global_steps
        
        while steps <= args.max_global_steps:
            if isinstance(self.prompts_dataloader.sampler, DistributedSampler):
                self.prompts_dataloader.sampler.set_epoch(
                    episode, consumed_samples=0 if episode > start_episode else consumed_samples
                )

            for _, rand_prompts, labels in self.prompts_dataloader:
                total_consumed_samples += len(rand_prompts)
                for i, experience in enumerate(
                    self.experience_maker.make_experience_list(rand_prompts, labels, **self.generate_kwargs)
                ):
                    if i == 0:
                        output = self.tokenizer.batch_decode(
                            experience.sequences[0].unsqueeze(0), skip_special_tokens=True
                        )
                        self.strategy.print(output)
                    self.replay_buffer.append(experience)

                replay_buffer_ready = self.replay_buffer.full()
                replay_buffer_ready = self.strategy.all_gather(replay_buffer_ready)
                if not replay_buffer_ready.all():
                    print(f"Replay buffer space: {len(self.replay_buffer)}/{self.replay_buffer.limit}. Continue to sample more data.")
                    continue

                if self.args.advantage_estimator not in ["group_norm", "dr_grpo"]:
                    self.replay_buffer.normalize(
                        self.strategy, "advantages", divide_by_std=not self.args.no_advantage_std_norm
                    )
                status = self.ppo_train(steps)
                self.replay_buffer.clear()
                if args.store_extra_buffers:
                    print(f"Replay buffer space: {len(self.replay_buffer)}/{self.replay_buffer.limit}. Stored buffers are used after clearing.")

                if "kl" in status:
                    self.kl_ctl.update(status["kl"], args.rollout_batch_size * args.n_samples_per_prompt)
                pbar.set_postfix(status)

                # logs/checkpoints
                client_states = {"consumed_samples": total_consumed_samples, "trained_steps": steps}
                self.save_logs_and_checkpoints(args, steps, pbar, status, client_states)

                pbar.update()
                steps = steps + 1
                # Update entropy regularization coefficient
                if self.entropy_loss is not None:
                    progress = float(steps - 1) / max_steps
                    self.entropy_loss.update_coef(progress)

            episode = episode + 1
            pbar.set_description(f"Steps [Episode {episode+1}]")

        if self._wandb is not None and self.strategy.is_rank_0():
            self._wandb.finish()
        if self._tensorboard is not None and self.strategy.is_rank_0():
            self._tensorboard.close()

    def ppo_train(self, global_steps):
        # 1. ensure all experience makers done
        self.experience_maker.flush()
        torch_dist_barrier_and_cuda_sync()
        status = {}

        # 2. triger remote critic model training
        if self.critic_train_remote:
            # sync for deepspeed_enable_sleep
            if self.strategy.args.deepspeed_enable_sleep:
                ray.get(self.critic.reload_states.remote())

            critic_status_ref = self.critic.fit.remote()

            if self.strategy.args.colocate_all_models or self.strategy.args.deepspeed_enable_sleep:
                status.update(ray.get(critic_status_ref))
            if self.strategy.args.deepspeed_enable_sleep:
                ray.get(self.critic.offload_states.remote())

        if self.strategy.args.colocate_all_models:
            torch_dist_barrier_and_cuda_sync()

        # 3. actor model training
        if global_steps > self.freezing_actor_steps:
            if self.strategy.args.deepspeed_enable_sleep:
                self.reload_states()

            status.update(self.ppo_train_actor(global_steps))

            if self.strategy.args.deepspeed_enable_sleep:
                self.offload_states()

            torch.cuda.empty_cache()

            # 4. broadcast weights to vllm engines
            if self.vllm_engines is not None:
                if self.strategy.args.vllm_enable_sleep:
                    batch_vllm_engine_call(self.vllm_engines, "wake_up")

                torch_dist_barrier_and_cuda_sync()
                self._broadcast_to_vllm()

                if self.strategy.args.vllm_enable_sleep:
                    batch_vllm_engine_call(self.vllm_engines, "sleep")
                    torch_dist_barrier_and_cuda_sync()

        # 5. wait remote critic model training done
        if self.critic_train_remote and not self.strategy.args.colocate_all_models:
            status.update(ray.get(critic_status_ref))
        torch_dist_barrier_and_cuda_sync()

        return status

    def ppo_train_actor(self, global_steps):
        torch.cuda.empty_cache()
=======
    def ppo_train(self, kl_ctl: float):
>>>>>>> 068a461c
        # replay buffer may be empty at first, we should rebuild at each training
        dataloader = DataLoader(
            self.replay_buffer,
            batch_size=self.replay_buffer.sample_batch_size,
            shuffle=False if self.strategy.ring_attn_group is not None else True,
            drop_last=True,
            pin_memory=self.dataloader_pin_memory,
            collate_fn=self.replay_buffer.collate_fn,
        )
        device = torch.cuda.current_device()

        status_list = []
        status_mean = {}
        for epoch in range(self.max_epochs):
            pbar = tqdm(
                dataloader,
                desc=f"Train epoch [{epoch + 1}/{self.max_epochs}]",
                disable=not self.strategy.is_rank_0(),
            )
            for experience in pbar:
                experience.to_device(device)
<<<<<<< HEAD
                status = self.training_step(experience)

                # for DP
                # weighted mean for kl
                if "kl" in status:
                    status["kl"] *= status["response_length"]
                    status["entropy"] *= status["response_length"]
                    status = self.strategy.all_reduce(status)
                    status["kl"] /= status["response_length"]
                    status["entropy"] /= status["response_length"]

                short_status = {}

                if "policy_loss" in status:
                    short_status = {
                        "pg": status["policy_loss"],
                        "rm": status["reward"],
                        "ret": status["return"],
                        "glen": status["response_length"],
                        "tlen": status["total_length"],
                        "kl": status["kl"],
                        "act_lr": status["actor_lr"],
                    }

                if "critic_loss" in status:
                    short_status["cri"] = status["critic_loss"]
                    short_status["vals"] = status["values"]
                    short_status["cri_lr"] = status["critic_lr"]

                if "ptx_loss" in status:
                    short_status["ptx"] = status["ptx_loss"]
=======
                status = self.training_step(experience, kl_ctl)
                status["kl"] *= status["response_length"]
                status = self.strategy.all_reduce(status)
                status["kl"] /= status["response_length"]

                short_status = {
                    "act_loss": status["policy_loss"],
                    "reward": status["reward"],
                    "return": status["return"],
                    "gen_len": status["response_length"],
                    "tot_len": status["total_length"],
                    "kl": status["kl"],
                    "act_lr": status["actor_lr"],
                }

                if "entropy_loss" in status:
                    short_status["ent_loss"] = status["entropy_loss"]
>>>>>>> 068a461c

                status_list.append(status)
                pbar.set_postfix(short_status)

        if status_list:
            status_mean = status_list[0]
            for m in status_list[1:]:
                for k, v in m.items():
                    status_mean[k] += v
            for k in status_mean.keys():
                status_mean[k] /= len(status_list)
        return status_mean

    def training_step(self, experience: Experience, kl_ctl: float) -> Dict[str, float]:
        self.actor.train()

        sequences = experience.sequences
        action_mask = experience.action_mask
        attention_mask = experience.attention_mask
        packed_seq_lens = None
        old_action_log_probs = experience.action_log_probs
        advantages = experience.advantages
        base_action_log_probs = experience.base_action_log_probs
        visual_inputs = experience.visual_inputs

        # actor loss
        action_log_probs, output = self.actor(
            sequences,
            action_mask,
            attention_mask=attention_mask,
            return_output=True,
            ring_attn_group=self.strategy.ring_attn_group,
            packed_seq_lens=packed_seq_lens,
            visual_inputs=visual_inputs,
            return_entropy=self.args.entropy_loss_coef > 1e-8,
        )

        # loss function
        actor_loss_results = self.actor_loss_fn(
            action_log_probs,
            old_action_log_probs,
            advantages,
            action_mask=experience.action_mask,
        )
        # Unpack the return values
        actor_loss, clipped_high_count, clipped_low_count = actor_loss_results
        

        if self.args.use_kl_loss:
            if self.args.init_kl_coef > 0:
                kl = compute_approx_kl(
                    action_log_probs,
                    base_action_log_probs,
                    kl_estimator=self.args.kl_estimator,
                )
            else:
                kl = torch.zeros_like(action_log_probs, dtype=action_log_probs.dtype, device=action_log_probs.device)
            kl_loss = masked_mean(kl, experience.action_mask)
            experience.info["kl"] = kl_loss.detach().item()
        else:
            kl_loss = 0

<<<<<<< HEAD
        # Only apply entropy regularization loss when use_entropy_loss is True
        if self.use_entropy_loss:
            entropy_reg_loss = self.entropy_loss(action_log_probs, experience.action_mask)
        else:
            entropy_reg_loss = 0

        # mixtral
        if self.aux_loss:
            aux_loss = output.aux_loss
        else:
            aux_loss = 0
            
        # Add entropy regularization loss to total loss
        loss = actor_loss + aux_loss * self.args.aux_loss_coef + kl_loss * self.kl_ctl.value
        if self.use_entropy_loss:
            loss += entropy_reg_loss
            
        self.strategy.backward(loss, self.actor, self.actor_optim)

        # ptx loss
        if self.pretrain_dataloader is not None:
            data = next(self.pretrain_dataloader)
            inputs = data[1].squeeze(1).to(torch.cuda.current_device())
            attention_mask = data[2].squeeze(1).to(torch.cuda.current_device())
            label = torch.where(
                attention_mask.bool(),
                inputs,
                self.ptx_loss_fn.IGNORE_INDEX,
            )

            output = self.actor(inputs, attention_mask=attention_mask, return_output=True)
            ptx_log_probs = output["logits"]

            # loss function
            ptx_loss = self.ptx_loss_fn(ptx_log_probs, label)
            # mixtral
            if self.aux_loss:
                aux_loss = output.aux_loss
            else:
                aux_loss = 0
            loss = ptx_loss + aux_loss * self.args.aux_loss_coef
            self.strategy.backward(self.ptx_coef * loss, self.actor, self.actor_optim)
=======
        loss = actor_loss + kl_loss * kl_ctl
        # mixtral
        if self.aux_loss:
            loss += output.aux_loss * self.args.aux_loss_coef
        # entropy loss
        if self.args.entropy_loss_coef > 1e-8:
            entropy_loss = masked_mean(output.entropy[:, -experience.action_mask.shape[1] :], experience.action_mask)
            loss -= entropy_loss * self.args.entropy_loss_coef
>>>>>>> 068a461c

        self.strategy.backward(loss, self.actor, self.actor_optim)
        self.strategy.optimizer_step(self.actor_optim, self.actor, self.actor_scheduler, name="actor")
        if self.ema_model:
            self.strategy.moving_average(self.actor, self.ema_model, self.ema_beta, "cuda")

        # status
<<<<<<< HEAD
        status = {
            "policy_loss": actor_loss.detach().item(), 
            "actor_lr": self.actor_scheduler.get_last_lr()[0],
            "clipped_high_count": clipped_high_count.item(),
            "clipped_low_count": clipped_low_count.item(),
            "clipped_high_ratio": (clipped_high_count / experience.info["response_length"]).item(),
            "clipped_low_ratio": (clipped_low_count / experience.info["response_length"]).item(),
        }
        
        # Only add entropy_reg_loss when we're using entropy regularization
        if self.use_entropy_loss:
            status["entropy_reg_loss"] = entropy_reg_loss.item()
            status["entropy_coef"] = self.entropy_loss.current_coef
        # entropy value: (Bs, )
        entropy_value = self.entropy_loss.get_entropy(action_log_probs, experience.action_mask).to(experience.info["response_length"].device)
        status["entropy"] = (
            (entropy_value * experience.info["response_length"]).sum() / experience.info["response_length"].sum()
        ).item()

        if self.pretrain_dataloader is not None:
            status["ptx_loss"] = ptx_loss.item()
=======
        status = {"policy_loss": actor_loss.detach().item(), "actor_lr": self.actor_scheduler.get_last_lr()[0]}
        if self.args.entropy_loss_coef > 1e-8:
            status["entropy_loss"] = entropy_loss.detach().item()
>>>>>>> 068a461c
        for k, v in experience.info.items():
            status[k] = v.mean().item()
        return status

    def _get_leaf_modules(self,model,use_lora):
        leaf_modules = []
        lora_module_keyword = ["lora_","base_layer"]
        class IsoParamWrapper:
            """
            Some modules may have isolated parameters that are not in submodules.
            This class wraps such parameters in a module so that they can be treated uniformly.
            """
            def __init__(self, name, parameter):
                self.name = name
                self.parameter = parameter

            def named_parameters(self,prefix=None):
                # self.name is already the full name. No need to add prefix
                return [(self.name,self.parameter)]

        for name,module in model.named_modules():
            if len(list(module.children())) == 0 or (use_lora and hasattr(module,"base_layer")):
                leaf_modules.append((name,module))
            else:
                #find isolated parameter
                for pname, p in module.named_parameters(recurse=False,prefix=name):
                    leaf_modules.append((pname,IsoParamWrapper(pname,p)))
        if use_lora:
            leaf_modules = [(n,m) for n,m in leaf_modules if not any([keyword in n for keyword in lora_module_keyword])]
        return leaf_modules

    def _broadcast_module(self,module,prefix=None,empty_cache=False,need_gather=False):
        count, num_params = 0, len(list(module.named_parameters()))
        for name, param in module.named_parameters(prefix=prefix):
            # broadcast
            count += 1
            if not self.use_cuda_ipc:
                use_ray = getattr(self.strategy.args, "vllm_sync_with_ray", False)
                # Fire all vllm engines for broadcast
                if torch.distributed.get_rank() == 0:
                    shape = param.shape if self.strategy.args.zero_stage != 3 else param.ds_shape
                    refs = [
                        engine.update_weight.remote(
                            name, dtype=param.dtype, shape=shape, empty_cache=empty_cache and count==num_params,
                        )
                        for engine in self.vllm_engines
                    ]

                # For ZeRO-3, allgather sharded parameter and broadcast to all vllm engines by rank 0
                with deepspeed.zero.GatheredParameters([param], enabled=need_gather):
                    if torch.distributed.get_rank() == 0:
                        if use_ray:
                            import ray.util.collective as collective

                            collective.broadcast(param.data, 0, group_name=self._model_update_group)
                        else:
                            torch.distributed.broadcast(param.data, 0, group=self._model_update_group)
                        ray.get(refs)
            # CUDA IPC
            else:
                from torch.multiprocessing.reductions import reduce_tensor

                # For ZeRO-3, allgather sharded parameter and broadcast to all vllm engines by rank 0
                with deepspeed.zero.GatheredParameters([param], enabled=need_gather):
                    weight = param.data.clone()
                    ipc_handle = reduce_tensor(weight)

                    ipc_handle = {get_physical_gpu_id(): ipc_handle}
                    ipc_handle_list = [None] * torch.distributed.get_world_size()
                    torch.distributed.all_gather_object(ipc_handle_list, ipc_handle)

                    if torch.distributed.get_rank() == 0:
                        ipc_handles = {}
                        for d in ipc_handle_list:
                            ipc_handles.update(d)

                        shape = param.shape if self.strategy.args.zero_stage != 3 else param.ds_shape
                        refs = [
                            engine.update_weight_cuda_ipc.remote(
                                name,
                                dtype=param.dtype,
                                shape=shape,
                                ipc_handles=ipc_handles,
                                empty_cache=empty_cache and count==num_params,
                            )
                            for engine in self.vllm_engines
                        ]
                        ray.get(refs)
                    torch_dist_barrier_and_cuda_sync()

    def _broadcast_to_vllm(self):
        use_prefix_cache = getattr(self.strategy.args, "enable_prefix_caching", False)
        cache_reset_refs = []
        if use_prefix_cache and torch.distributed.get_rank() == 0:
            # clear prefix cache
            for engine in self.vllm_engines:
                cache_reset_refs.append(engine.reset_prefix_cache.remote())

        torch.cuda.empty_cache()
        model = self.actor.model.module
        use_lora = False
        if isinstance(model, PeftModel):
            lora_model = model.base_model
            model = lora_model.model
            use_lora = True

        leaf_modules = self._get_leaf_modules(model,use_lora) # parameters of leaf_modules should not overlap
        count, num_modules = 0, len(leaf_modules)
        for key,module in leaf_modules:
            count += 1
            with ExitStack() as stack:
                need_gather = self.strategy.args.zero_stage == 3
                module_name = key.split(".")[-1]
                raw_module = module
                if use_lora and hasattr(raw_module, "base_layer"):
                    #This is a lora module
                    stack.enter_context(deepspeed.zero.GatheredParameters(raw_module.parameters(), enabled=need_gather))
                    raw_module.merge(safe_merge=True)
                    # we don't really replace the module, but we utilize _replace_module to get the merged module
                    fake_parent = type('FakeParent',(),{})()
                    lora_model._replace_module(fake_parent, module_name, raw_module.get_base_layer(), raw_module)
                    module = getattr(fake_parent, module_name)
                    need_gather = False
                    stack.callback(raw_module.unmerge)

                self._broadcast_module(module, prefix=key, empty_cache=count==num_modules,need_gather=need_gather)

        if cache_reset_refs:
            ray.get(cache_reset_refs)
        torch.cuda.empty_cache()
        torch_dist_barrier_and_cuda_sync()

<<<<<<< HEAD
    def save_logs_and_checkpoints(self, args, global_step, step_bar, logs_dict={}, client_states={}):
        if global_step % args.logging_steps == 0:
            # wandb
            if self._wandb is not None and self.strategy.is_rank_0():
                logs = {
                    "train/%s" % k: v
                    for k, v in {
                        **logs_dict,
                        "global_step": global_step,
                    }.items()
                }
                if self.experience_maker.perf_stats is not None:
                    logs.update({f"perf/experience_maker/{k}": v for k, v in self.experience_maker.perf_stats.items()})
                self._wandb.log(logs)
            # TensorBoard
            if self._tensorboard is not None and self.strategy.is_rank_0():
                for k, v in logs_dict.items():
                    self._tensorboard.add_scalar(f"train/{k}", v, global_step)
                if self.experience_maker.perf_stats is not None:
                    for k, v in self.experience_maker.perf_stats.items():
                        self._tensorboard.add_scalar(f"perf/experience_maker/{k}", v, global_step)

        # TODO: Add evaluation mechanism for PPO
        if global_step % args.eval_steps == 0 and self.eval_dataloader and len(self.eval_dataloader) > 0:
            self.evaluate(self.eval_dataloader, global_step, args.eval_temperature, args.eval_n_samples_per_prompt)
        # save ckpt
        # TODO: save best model on dev, use loss/perplexity/others on whole dev dataset as metric
        if global_step % args.save_steps == 0:
            tag = f"global_step{global_step}"
            self._save_checkpoint(args, tag, client_states)

    def _save_checkpoint(self, args, tag, client_states):
        # call remote critic
        if not self.disable_ds_ckpt:
            if self.critic_train_remote:
                ref = self.critic.save_checkpoint.remote(tag)
            self.strategy.save_ckpt(
                self.actor.model,
                os.path.join(args.ckpt_path, "_actor"),
                tag,
                args.max_ckpt_num,
                args.max_ckpt_mem,
                client_states,
            )
        if self.save_hf_ckpt:
            save_path = os.path.join(args.ckpt_path, f"{tag}_hf")
            self.strategy.save_model(
                self.ema_model if args.enable_ema else self.actor,
                self.processor,
                save_path,
            )
        # wait
        if not self.disable_ds_ckpt:
            if self.critic_train_remote:
                ray.get(ref)
        torch_dist_barrier_and_cuda_sync()

    def evaluate(self, eval_dataloader, global_step, temperature=0.6, n_samples_per_prompt=1):
        """Evaluate model performance on eval dataset.

        Args:
            eval_dataloader: DataLoader containing evaluation prompts, labels and data sources
            global_step: Current training step for logging
            n_samples_per_prompt: Number of samples to generate per prompt for pass@k calculation
        """
        start_time = time.time()
        if self.strategy.is_rank_0():
            logger.info(f"⏰ Evaluation start time: {time.strftime('%Y-%m-%d %H:%M:%S')}")

        # vLLM wakeup when vllm_enable_sleep
        if self.strategy.args.vllm_enable_sleep:
            from openrlhf.trainer.ray.vllm_engine import batch_vllm_engine_call

            batch_vllm_engine_call(self.vllm_engines, "wake_up")
            torch_dist_barrier_and_cuda_sync()

        # Only run evaluation on ring attention rank0
        if self.strategy.ring_attn_group is None or self.strategy.ring_attn_rank == 0:

            with torch.no_grad():
                # First collect all prompts and labels
                all_prompts = []
                all_labels = []
                all_datasources = []

                for datasources, prompts, labels in eval_dataloader:
                    all_prompts.extend(prompts)
                    all_labels.extend(labels)
                    all_datasources.extend(datasources)

                # Generate samples and calculate rewards
                generate_kwargs = self.generate_kwargs.copy()
                generate_kwargs["temperature"] = temperature
                generate_kwargs["n_samples_per_prompt"] = n_samples_per_prompt
                samples = self.experience_maker.generate_samples(all_prompts, all_labels, **generate_kwargs)
                queries = [self.tokenizer.batch_decode(seq, skip_special_tokens=False) for seq in samples.sequences]

                # duplicate prompts and labels for each sample
                all_prompts = sum([[prompt] * n_samples_per_prompt for prompt in all_prompts], [])
                all_labels = sum([[label] * n_samples_per_prompt for label in all_labels], [])

                # Calculate rewards
                if self.experience_maker.custom_reward_func:
                    rewards = self.experience_maker.custom_reward_func.remote(queries, all_prompts, all_labels)
                else:
                    rank = torch.distributed.get_rank() // self.strategy.ring_attn_size
                    rm = self.remote_rm_url[rank % len(self.remote_rm_url)]
                    rewards = remote_rm_fn_ray.remote(rm, queries=queries, prompts=all_prompts, labels=all_labels)
                rewards = ray.get(rewards)

                # Reshape rewards to (num_prompts, n_samples_per_prompt)
                rewards = rewards.reshape(-1, n_samples_per_prompt)

                # Collect local statistics for each data source
                local_metrics = {}  # {datasource: {"pass{n_samples_per_prompt}": 0, "pass1": 0, "count": 0}}

                for i, datasource in enumerate(all_datasources):
                    if datasource not in local_metrics:
                        local_metrics[datasource] = {f"pass{n_samples_per_prompt}": 0, "pass1": 0, "count": 0}

                    # Calculate pass@k and pass@1
                    prompt_rewards = rewards[i]
                    local_metrics[datasource][f"pass{n_samples_per_prompt}"] += prompt_rewards.max().float().item()
                    local_metrics[datasource]["pass1"] += prompt_rewards.mean().float().item()
                    local_metrics[datasource]["count"] += 1

                # All gather metrics from all ranks
                gathered_metrics = [None] * (self.strategy.world_size // self.strategy.ring_attn_size)
                if self.strategy.ring_attn_group is not None:
                    # Only rank 0 in ring attention group gathers metrics
                    torch.distributed.all_gather_object(
                        gathered_metrics, local_metrics, group=self.experience_maker.ring_rank0_group
                    )
                else:
                    torch.distributed.all_gather_object(gathered_metrics, local_metrics)

                # Only rank0 processes the gathered metrics
                if self.strategy.is_rank_0():
                    # Combine metrics from all ranks
                    global_metrics = {}
                    for rank_metrics in gathered_metrics:
                        for datasource, metrics in rank_metrics.items():
                            if datasource not in global_metrics:
                                global_metrics[datasource] = {f"pass{n_samples_per_prompt}": 0, "pass1": 0, "count": 0}
                            global_metrics[datasource][f"pass{n_samples_per_prompt}"] += metrics[
                                f"pass{n_samples_per_prompt}"
                            ]
                            global_metrics[datasource]["pass1"] += metrics["pass1"]
                            global_metrics[datasource]["count"] += metrics["count"]

                    # Calculate global averages
                    logs = {}
                    for datasource, metrics in global_metrics.items():
                        logs[f"eval_{datasource}_pass{n_samples_per_prompt}"] = (
                            metrics[f"pass{n_samples_per_prompt}"] / metrics["count"]
                        )
                        logs[f"eval_{datasource}_pass1"] = metrics["pass1"] / metrics["count"]

                    # Log to wandb/tensorboard
                    if self._wandb is not None:
                        logs = {"eval/%s" % k: v for k, v in {**logs, "global_step": global_step}.items()}
                        self._wandb.log(logs)
                    elif self._tensorboard is not None:
                        for k, v in logs.items():
                            self._tensorboard.add_scalar(f"eval/{k}", v, global_step)

        if self.strategy.args.vllm_enable_sleep:
            batch_vllm_engine_call(self.vllm_engines, "sleep")

        torch.cuda.empty_cache()

        end_time = time.time()
        duration = end_time - start_time
        if self.strategy.is_rank_0():
            time_str = str(timedelta(seconds=duration)).split(".")[0]
            logger.info(f"✨ Evaluation completed in {time_str}")

    def reload_states(self):
        reload_deepspeed_states(self.actor.model)

    def offload_states(self):
        offload_deepspeed_states(self.actor.model)

=======
>>>>>>> 068a461c

@ray.remote(num_gpus=1)
class ActorModelRayActor(BasePPORole):
    def init_model_from_pretrained(self, strategy: DeepspeedStrategy, pretrain, max_steps, vllm_engines):
        args = strategy.args
        self.save_hf_ckpt = args.save_hf_ckpt
        self.disable_ds_ckpt = args.disable_ds_ckpt
        self.vllm_engines = vllm_engines
        self.max_steps = max_steps

        if getattr(args, "vllm_num_engines", 0) > 0:
            # To prevent hanging during NCCL synchronization of weights between DeepSpeed and vLLM.
            # see https://github.com/vllm-project/vllm/blob/c6b0a7d3ba03ca414be1174e9bd86a97191b7090/vllm/worker/worker_base.py#L445
            if getattr(args, "vllm_sync_backend", "nccl") == "nccl":
                os.environ["NCCL_CUMEM_ENABLE"] = "0"

        self._setup_distributed(strategy)

        actor = Actor(
            pretrain,
            use_flash_attention_2=strategy.args.flash_attn,
            bf16=strategy.args.bf16,
            load_in_4bit=strategy.args.load_in_4bit,
            lora_rank=strategy.args.lora_rank,
            lora_alpha=strategy.args.lora_alpha,
            target_modules=strategy.args.target_modules,
            exclude_modules=strategy.args.exclude_modules,
            lora_dropout=strategy.args.lora_dropout,
            ds_config=strategy.get_ds_train_config(is_actor=True),
            packing_samples=strategy.args.packing_samples,
            temperature=strategy.args.temperature,
            use_liger_kernel=strategy.args.use_liger_kernel,
        )
        strategy.print(actor)
        # Support freeze some parameter
        if hasattr(strategy.args, "freeze_prefix") and strategy.args.freeze_prefix:
            frozen_count = 0
            total_params = 0
            for name, param in actor.model.named_parameters():
                total_params += 1
                if any(name.startswith(prefix) for prefix in strategy.args.freeze_prefix):
                    param.requires_grad = False
                    frozen_count += 1
            strategy.print(f"Froze {frozen_count}/{total_params} parameters based on prefixes: {strategy.args.freeze_prefix}")

        # configure tokenizer
        
        self.data_processor = get_data_processor(
            pretrain, "left", strategy, use_fast=not strategy.args.disable_fast_tokenizer
        )
        self.tokenizer = self.data_processor.tokenizer

        if args.enable_ema:
            ema_model = Actor(
                pretrain,
                use_flash_attention_2=strategy.args.flash_attn,
                bf16=strategy.args.bf16,
                load_in_4bit=strategy.args.load_in_4bit,
                ds_config=strategy.get_ds_eval_config(offload=True),
                packing_samples=strategy.args.packing_samples,
            )
        else:
            ema_model = None

        # configure optimizer
        actor_optim = strategy.create_optimizer(
            actor, lr=args.actor_learning_rate, betas=strategy.args.adam_betas, weight_decay=args.l2
        )

        actor_scheduler = get_scheduler(
            "cosine_with_min_lr",
            actor_optim,
            num_warmup_steps=math.ceil(max_steps * args.lr_warmup_ratio),
            num_training_steps=max_steps,
            scheduler_specific_kwargs={"min_lr": args.actor_learning_rate * 0.1},
        )

        if args.gradient_checkpointing:
            actor.gradient_checkpointing_enable(
                gradient_checkpointing_kwargs={"use_reentrant": args.gradient_checkpointing_use_reentrant}
            )

        # prepare models/optimizers...
        self.actor, self.actor_optim, self.actor_scheduler = strategy.prepare(
            (actor, actor_optim, actor_scheduler),
            is_rlhf=True,
        )

        if ema_model:
            ema_model._offload = True
            self.ema_model = strategy.prepare(ema_model, is_rlhf=True)
        else:
            self.ema_model = None

        # load checkpoint
        self.consumed_samples = 0
        self.trained_steps = 0
        ckpt_path = os.path.join(args.ckpt_path, "_actor")
        if args.load_checkpoint and os.path.exists(ckpt_path):
            strategy.print(f"Loading the checkpoint: {ckpt_path}")
            _, states = strategy.load_ckpt(self.actor.model, ckpt_path)
            self.consumed_samples = states["consumed_samples"]
            self.trained_steps = states["trained_steps"]
            strategy.print(f"consumed_samples: {self.consumed_samples}")

        # initial offload
        if strategy.args.deepspeed_enable_sleep:
            offload_deepspeed_states(self.actor.model)

        # configure Trainer
        self.trainer = ActorPPOTrainer(
            strategy,
            self.actor,
            ema_model=self.ema_model,
            actor_optim=self.actor_optim,
            actor_scheduler=self.actor_scheduler,
            micro_train_batch_size=args.micro_train_batch_size,
            data_processor=self.data_processor,
            eps_clip=args.eps_clip,
            ema_beta=args.ema_beta,
            vllm_engines=self.vllm_engines,
        )

    def fit(self, kl_ctl: float = 0):
        """Train actor model with the replay buffer."""
        torch.cuda.empty_cache()
        self.actor.train()
        status = self.trainer.ppo_train(kl_ctl)
        self.trainer.replay_buffer.clear()
        torch.cuda.empty_cache()
        torch.cuda.synchronize()
        return status

    def save_model(self):
        args = self.strategy.args

        # save model checkpoint after fitting on only rank0
        self.strategy.save_model(
            self.ema_model if args.enable_ema else self.actor,
            self.data_processor.processor,
            args.save_path,
        )

    def forward(
        self,
        sequences: torch.LongTensor,
        action_mask: Optional[Union[int, list[int]]] = None,
        attention_mask: Optional[torch.Tensor] = None,
        packed_seq_lens=None,
        visual_inputs: Optional[MMInputs] = None,
    ) -> torch.Tensor:
        """Generates actor values."""
        device = torch.cuda.current_device()
        self.actor.eval()
        with torch.no_grad():
            action_log_probs = self.actor(
                sequences.to(device),
                action_mask.to(device),
                attention_mask.to(device),
                visual_inputs=visual_inputs.to(device),
                ring_attn_group=self.strategy.ring_attn_group,
            )
        self.actor.train()  # reset model state
        return action_log_probs.to("cpu")

    def broadcast_to_vllm(self):
        self.trainer._broadcast_to_vllm()

    def get_attr(self,key:str):
        return getattr(self,key)

    def append(self, experience: Experience):
        self.trainer.replay_buffer.append(experience)

    def reload_states(self):
        reload_deepspeed_states(self.actor.model)

    def offload_states(self):
        offload_deepspeed_states(self.actor.model)

    def save_checkpoint(self, tag, client_states):
        args = self.strategy.args
        self.strategy.save_ckpt(
            self.actor.model,
            os.path.join(args.ckpt_path, "_actor"),
            tag,
            args.max_ckpt_num,
            args.max_ckpt_mem,
            client_states,
        )
        if self.save_hf_ckpt:
            save_path = os.path.join(args.ckpt_path, f"{tag}_hf")
            self.strategy.save_model(
                self.ema_model if args.enable_ema else self.actor,
                self.data_processor.processor,
                save_path,
            )
        # wait
        torch_dist_barrier_and_cuda_sync()<|MERGE_RESOLUTION|>--- conflicted
+++ resolved
@@ -76,14 +76,8 @@
 
         self.actor_loss_fn = PolicyLoss(eps_clip)
 
-<<<<<<< HEAD
-        # Initialize TensorBoard writer
-        if self.strategy.args.use_tensorboard and self.strategy.is_rank_0():
-            from torch.utils.tensorboard import SummaryWriter
-=======
         # Mixtral 8x7b
         self.aux_loss = self.args.aux_loss_coef > 1e-8
->>>>>>> 068a461c
 
         self.replay_buffer = NaiveReplayBuffer(
             micro_train_batch_size, self.data_processor, buffer_limit, buffer_cpu_offload, getattr(self.args, "packing_samples", False), False
@@ -152,157 +146,7 @@
 
         torch_dist_barrier_and_cuda_sync()
 
-<<<<<<< HEAD
-    def fit(
-        self,
-        args,
-        prompts_dataloader,
-        pretrain_dataloader,
-        eval_dataloader,
-        consumed_samples=0,
-        num_rollouts_per_episodes=1,
-        trained_steps=0,
-    ) -> None:
-
-        # get eval and save steps
-        if args.eval_steps == -1:
-            args.eval_steps = num_rollouts_per_episodes  # Evaluate once per epoch
-        if args.save_steps == -1:
-            args.save_steps = float("inf")  # do not save ckpt
-
-        self.prompts_dataloader = prompts_dataloader
-        self.pretrain_dataloader = pretrain_dataloader
-        self.replay_buffer.set_limit(prompts_dataloader.batch_size * args.n_samples_per_prompt)
-        self.eval_dataloader = eval_dataloader
-
-        # Restore step and start_epoch
-        steps = trained_steps + 1
-        total_consumed_samples = consumed_samples
-        start_episode = consumed_samples // args.rollout_batch_size // num_rollouts_per_episodes
-        consumed_samples = consumed_samples % (num_rollouts_per_episodes * args.rollout_batch_size)
-        episode = start_episode
-        pbar = tqdm(
-            range(args.max_global_steps),
-            desc=f"Steps [Episode {episode+1}]",
-            disable=not self.strategy.is_rank_0(),
-            initial=steps-1,
-        )
-        max_steps = args.max_global_steps
-        
-        while steps <= args.max_global_steps:
-            if isinstance(self.prompts_dataloader.sampler, DistributedSampler):
-                self.prompts_dataloader.sampler.set_epoch(
-                    episode, consumed_samples=0 if episode > start_episode else consumed_samples
-                )
-
-            for _, rand_prompts, labels in self.prompts_dataloader:
-                total_consumed_samples += len(rand_prompts)
-                for i, experience in enumerate(
-                    self.experience_maker.make_experience_list(rand_prompts, labels, **self.generate_kwargs)
-                ):
-                    if i == 0:
-                        output = self.tokenizer.batch_decode(
-                            experience.sequences[0].unsqueeze(0), skip_special_tokens=True
-                        )
-                        self.strategy.print(output)
-                    self.replay_buffer.append(experience)
-
-                replay_buffer_ready = self.replay_buffer.full()
-                replay_buffer_ready = self.strategy.all_gather(replay_buffer_ready)
-                if not replay_buffer_ready.all():
-                    print(f"Replay buffer space: {len(self.replay_buffer)}/{self.replay_buffer.limit}. Continue to sample more data.")
-                    continue
-
-                if self.args.advantage_estimator not in ["group_norm", "dr_grpo"]:
-                    self.replay_buffer.normalize(
-                        self.strategy, "advantages", divide_by_std=not self.args.no_advantage_std_norm
-                    )
-                status = self.ppo_train(steps)
-                self.replay_buffer.clear()
-                if args.store_extra_buffers:
-                    print(f"Replay buffer space: {len(self.replay_buffer)}/{self.replay_buffer.limit}. Stored buffers are used after clearing.")
-
-                if "kl" in status:
-                    self.kl_ctl.update(status["kl"], args.rollout_batch_size * args.n_samples_per_prompt)
-                pbar.set_postfix(status)
-
-                # logs/checkpoints
-                client_states = {"consumed_samples": total_consumed_samples, "trained_steps": steps}
-                self.save_logs_and_checkpoints(args, steps, pbar, status, client_states)
-
-                pbar.update()
-                steps = steps + 1
-                # Update entropy regularization coefficient
-                if self.entropy_loss is not None:
-                    progress = float(steps - 1) / max_steps
-                    self.entropy_loss.update_coef(progress)
-
-            episode = episode + 1
-            pbar.set_description(f"Steps [Episode {episode+1}]")
-
-        if self._wandb is not None and self.strategy.is_rank_0():
-            self._wandb.finish()
-        if self._tensorboard is not None and self.strategy.is_rank_0():
-            self._tensorboard.close()
-
-    def ppo_train(self, global_steps):
-        # 1. ensure all experience makers done
-        self.experience_maker.flush()
-        torch_dist_barrier_and_cuda_sync()
-        status = {}
-
-        # 2. triger remote critic model training
-        if self.critic_train_remote:
-            # sync for deepspeed_enable_sleep
-            if self.strategy.args.deepspeed_enable_sleep:
-                ray.get(self.critic.reload_states.remote())
-
-            critic_status_ref = self.critic.fit.remote()
-
-            if self.strategy.args.colocate_all_models or self.strategy.args.deepspeed_enable_sleep:
-                status.update(ray.get(critic_status_ref))
-            if self.strategy.args.deepspeed_enable_sleep:
-                ray.get(self.critic.offload_states.remote())
-
-        if self.strategy.args.colocate_all_models:
-            torch_dist_barrier_and_cuda_sync()
-
-        # 3. actor model training
-        if global_steps > self.freezing_actor_steps:
-            if self.strategy.args.deepspeed_enable_sleep:
-                self.reload_states()
-
-            status.update(self.ppo_train_actor(global_steps))
-
-            if self.strategy.args.deepspeed_enable_sleep:
-                self.offload_states()
-
-            torch.cuda.empty_cache()
-
-            # 4. broadcast weights to vllm engines
-            if self.vllm_engines is not None:
-                if self.strategy.args.vllm_enable_sleep:
-                    batch_vllm_engine_call(self.vllm_engines, "wake_up")
-
-                torch_dist_barrier_and_cuda_sync()
-                self._broadcast_to_vllm()
-
-                if self.strategy.args.vllm_enable_sleep:
-                    batch_vllm_engine_call(self.vllm_engines, "sleep")
-                    torch_dist_barrier_and_cuda_sync()
-
-        # 5. wait remote critic model training done
-        if self.critic_train_remote and not self.strategy.args.colocate_all_models:
-            status.update(ray.get(critic_status_ref))
-        torch_dist_barrier_and_cuda_sync()
-
-        return status
-
-    def ppo_train_actor(self, global_steps):
-        torch.cuda.empty_cache()
-=======
     def ppo_train(self, kl_ctl: float):
->>>>>>> 068a461c
         # replay buffer may be empty at first, we should rebuild at each training
         dataloader = DataLoader(
             self.replay_buffer,
@@ -324,39 +168,6 @@
             )
             for experience in pbar:
                 experience.to_device(device)
-<<<<<<< HEAD
-                status = self.training_step(experience)
-
-                # for DP
-                # weighted mean for kl
-                if "kl" in status:
-                    status["kl"] *= status["response_length"]
-                    status["entropy"] *= status["response_length"]
-                    status = self.strategy.all_reduce(status)
-                    status["kl"] /= status["response_length"]
-                    status["entropy"] /= status["response_length"]
-
-                short_status = {}
-
-                if "policy_loss" in status:
-                    short_status = {
-                        "pg": status["policy_loss"],
-                        "rm": status["reward"],
-                        "ret": status["return"],
-                        "glen": status["response_length"],
-                        "tlen": status["total_length"],
-                        "kl": status["kl"],
-                        "act_lr": status["actor_lr"],
-                    }
-
-                if "critic_loss" in status:
-                    short_status["cri"] = status["critic_loss"]
-                    short_status["vals"] = status["values"]
-                    short_status["cri_lr"] = status["critic_lr"]
-
-                if "ptx_loss" in status:
-                    short_status["ptx"] = status["ptx_loss"]
-=======
                 status = self.training_step(experience, kl_ctl)
                 status["kl"] *= status["response_length"]
                 status = self.strategy.all_reduce(status)
@@ -374,7 +185,6 @@
 
                 if "entropy_loss" in status:
                     short_status["ent_loss"] = status["entropy_loss"]
->>>>>>> 068a461c
 
                 status_list.append(status)
                 pbar.set_postfix(short_status)
@@ -437,50 +247,6 @@
         else:
             kl_loss = 0
 
-<<<<<<< HEAD
-        # Only apply entropy regularization loss when use_entropy_loss is True
-        if self.use_entropy_loss:
-            entropy_reg_loss = self.entropy_loss(action_log_probs, experience.action_mask)
-        else:
-            entropy_reg_loss = 0
-
-        # mixtral
-        if self.aux_loss:
-            aux_loss = output.aux_loss
-        else:
-            aux_loss = 0
-            
-        # Add entropy regularization loss to total loss
-        loss = actor_loss + aux_loss * self.args.aux_loss_coef + kl_loss * self.kl_ctl.value
-        if self.use_entropy_loss:
-            loss += entropy_reg_loss
-            
-        self.strategy.backward(loss, self.actor, self.actor_optim)
-
-        # ptx loss
-        if self.pretrain_dataloader is not None:
-            data = next(self.pretrain_dataloader)
-            inputs = data[1].squeeze(1).to(torch.cuda.current_device())
-            attention_mask = data[2].squeeze(1).to(torch.cuda.current_device())
-            label = torch.where(
-                attention_mask.bool(),
-                inputs,
-                self.ptx_loss_fn.IGNORE_INDEX,
-            )
-
-            output = self.actor(inputs, attention_mask=attention_mask, return_output=True)
-            ptx_log_probs = output["logits"]
-
-            # loss function
-            ptx_loss = self.ptx_loss_fn(ptx_log_probs, label)
-            # mixtral
-            if self.aux_loss:
-                aux_loss = output.aux_loss
-            else:
-                aux_loss = 0
-            loss = ptx_loss + aux_loss * self.args.aux_loss_coef
-            self.strategy.backward(self.ptx_coef * loss, self.actor, self.actor_optim)
-=======
         loss = actor_loss + kl_loss * kl_ctl
         # mixtral
         if self.aux_loss:
@@ -489,7 +255,6 @@
         if self.args.entropy_loss_coef > 1e-8:
             entropy_loss = masked_mean(output.entropy[:, -experience.action_mask.shape[1] :], experience.action_mask)
             loss -= entropy_loss * self.args.entropy_loss_coef
->>>>>>> 068a461c
 
         self.strategy.backward(loss, self.actor, self.actor_optim)
         self.strategy.optimizer_step(self.actor_optim, self.actor, self.actor_scheduler, name="actor")
@@ -497,33 +262,9 @@
             self.strategy.moving_average(self.actor, self.ema_model, self.ema_beta, "cuda")
 
         # status
-<<<<<<< HEAD
-        status = {
-            "policy_loss": actor_loss.detach().item(), 
-            "actor_lr": self.actor_scheduler.get_last_lr()[0],
-            "clipped_high_count": clipped_high_count.item(),
-            "clipped_low_count": clipped_low_count.item(),
-            "clipped_high_ratio": (clipped_high_count / experience.info["response_length"]).item(),
-            "clipped_low_ratio": (clipped_low_count / experience.info["response_length"]).item(),
-        }
-        
-        # Only add entropy_reg_loss when we're using entropy regularization
-        if self.use_entropy_loss:
-            status["entropy_reg_loss"] = entropy_reg_loss.item()
-            status["entropy_coef"] = self.entropy_loss.current_coef
-        # entropy value: (Bs, )
-        entropy_value = self.entropy_loss.get_entropy(action_log_probs, experience.action_mask).to(experience.info["response_length"].device)
-        status["entropy"] = (
-            (entropy_value * experience.info["response_length"]).sum() / experience.info["response_length"].sum()
-        ).item()
-
-        if self.pretrain_dataloader is not None:
-            status["ptx_loss"] = ptx_loss.item()
-=======
         status = {"policy_loss": actor_loss.detach().item(), "actor_lr": self.actor_scheduler.get_last_lr()[0]}
         if self.args.entropy_loss_coef > 1e-8:
             status["entropy_loss"] = entropy_loss.detach().item()
->>>>>>> 068a461c
         for k, v in experience.info.items():
             status[k] = v.mean().item()
         return status
@@ -656,192 +397,6 @@
         torch.cuda.empty_cache()
         torch_dist_barrier_and_cuda_sync()
 
-<<<<<<< HEAD
-    def save_logs_and_checkpoints(self, args, global_step, step_bar, logs_dict={}, client_states={}):
-        if global_step % args.logging_steps == 0:
-            # wandb
-            if self._wandb is not None and self.strategy.is_rank_0():
-                logs = {
-                    "train/%s" % k: v
-                    for k, v in {
-                        **logs_dict,
-                        "global_step": global_step,
-                    }.items()
-                }
-                if self.experience_maker.perf_stats is not None:
-                    logs.update({f"perf/experience_maker/{k}": v for k, v in self.experience_maker.perf_stats.items()})
-                self._wandb.log(logs)
-            # TensorBoard
-            if self._tensorboard is not None and self.strategy.is_rank_0():
-                for k, v in logs_dict.items():
-                    self._tensorboard.add_scalar(f"train/{k}", v, global_step)
-                if self.experience_maker.perf_stats is not None:
-                    for k, v in self.experience_maker.perf_stats.items():
-                        self._tensorboard.add_scalar(f"perf/experience_maker/{k}", v, global_step)
-
-        # TODO: Add evaluation mechanism for PPO
-        if global_step % args.eval_steps == 0 and self.eval_dataloader and len(self.eval_dataloader) > 0:
-            self.evaluate(self.eval_dataloader, global_step, args.eval_temperature, args.eval_n_samples_per_prompt)
-        # save ckpt
-        # TODO: save best model on dev, use loss/perplexity/others on whole dev dataset as metric
-        if global_step % args.save_steps == 0:
-            tag = f"global_step{global_step}"
-            self._save_checkpoint(args, tag, client_states)
-
-    def _save_checkpoint(self, args, tag, client_states):
-        # call remote critic
-        if not self.disable_ds_ckpt:
-            if self.critic_train_remote:
-                ref = self.critic.save_checkpoint.remote(tag)
-            self.strategy.save_ckpt(
-                self.actor.model,
-                os.path.join(args.ckpt_path, "_actor"),
-                tag,
-                args.max_ckpt_num,
-                args.max_ckpt_mem,
-                client_states,
-            )
-        if self.save_hf_ckpt:
-            save_path = os.path.join(args.ckpt_path, f"{tag}_hf")
-            self.strategy.save_model(
-                self.ema_model if args.enable_ema else self.actor,
-                self.processor,
-                save_path,
-            )
-        # wait
-        if not self.disable_ds_ckpt:
-            if self.critic_train_remote:
-                ray.get(ref)
-        torch_dist_barrier_and_cuda_sync()
-
-    def evaluate(self, eval_dataloader, global_step, temperature=0.6, n_samples_per_prompt=1):
-        """Evaluate model performance on eval dataset.
-
-        Args:
-            eval_dataloader: DataLoader containing evaluation prompts, labels and data sources
-            global_step: Current training step for logging
-            n_samples_per_prompt: Number of samples to generate per prompt for pass@k calculation
-        """
-        start_time = time.time()
-        if self.strategy.is_rank_0():
-            logger.info(f"⏰ Evaluation start time: {time.strftime('%Y-%m-%d %H:%M:%S')}")
-
-        # vLLM wakeup when vllm_enable_sleep
-        if self.strategy.args.vllm_enable_sleep:
-            from openrlhf.trainer.ray.vllm_engine import batch_vllm_engine_call
-
-            batch_vllm_engine_call(self.vllm_engines, "wake_up")
-            torch_dist_barrier_and_cuda_sync()
-
-        # Only run evaluation on ring attention rank0
-        if self.strategy.ring_attn_group is None or self.strategy.ring_attn_rank == 0:
-
-            with torch.no_grad():
-                # First collect all prompts and labels
-                all_prompts = []
-                all_labels = []
-                all_datasources = []
-
-                for datasources, prompts, labels in eval_dataloader:
-                    all_prompts.extend(prompts)
-                    all_labels.extend(labels)
-                    all_datasources.extend(datasources)
-
-                # Generate samples and calculate rewards
-                generate_kwargs = self.generate_kwargs.copy()
-                generate_kwargs["temperature"] = temperature
-                generate_kwargs["n_samples_per_prompt"] = n_samples_per_prompt
-                samples = self.experience_maker.generate_samples(all_prompts, all_labels, **generate_kwargs)
-                queries = [self.tokenizer.batch_decode(seq, skip_special_tokens=False) for seq in samples.sequences]
-
-                # duplicate prompts and labels for each sample
-                all_prompts = sum([[prompt] * n_samples_per_prompt for prompt in all_prompts], [])
-                all_labels = sum([[label] * n_samples_per_prompt for label in all_labels], [])
-
-                # Calculate rewards
-                if self.experience_maker.custom_reward_func:
-                    rewards = self.experience_maker.custom_reward_func.remote(queries, all_prompts, all_labels)
-                else:
-                    rank = torch.distributed.get_rank() // self.strategy.ring_attn_size
-                    rm = self.remote_rm_url[rank % len(self.remote_rm_url)]
-                    rewards = remote_rm_fn_ray.remote(rm, queries=queries, prompts=all_prompts, labels=all_labels)
-                rewards = ray.get(rewards)
-
-                # Reshape rewards to (num_prompts, n_samples_per_prompt)
-                rewards = rewards.reshape(-1, n_samples_per_prompt)
-
-                # Collect local statistics for each data source
-                local_metrics = {}  # {datasource: {"pass{n_samples_per_prompt}": 0, "pass1": 0, "count": 0}}
-
-                for i, datasource in enumerate(all_datasources):
-                    if datasource not in local_metrics:
-                        local_metrics[datasource] = {f"pass{n_samples_per_prompt}": 0, "pass1": 0, "count": 0}
-
-                    # Calculate pass@k and pass@1
-                    prompt_rewards = rewards[i]
-                    local_metrics[datasource][f"pass{n_samples_per_prompt}"] += prompt_rewards.max().float().item()
-                    local_metrics[datasource]["pass1"] += prompt_rewards.mean().float().item()
-                    local_metrics[datasource]["count"] += 1
-
-                # All gather metrics from all ranks
-                gathered_metrics = [None] * (self.strategy.world_size // self.strategy.ring_attn_size)
-                if self.strategy.ring_attn_group is not None:
-                    # Only rank 0 in ring attention group gathers metrics
-                    torch.distributed.all_gather_object(
-                        gathered_metrics, local_metrics, group=self.experience_maker.ring_rank0_group
-                    )
-                else:
-                    torch.distributed.all_gather_object(gathered_metrics, local_metrics)
-
-                # Only rank0 processes the gathered metrics
-                if self.strategy.is_rank_0():
-                    # Combine metrics from all ranks
-                    global_metrics = {}
-                    for rank_metrics in gathered_metrics:
-                        for datasource, metrics in rank_metrics.items():
-                            if datasource not in global_metrics:
-                                global_metrics[datasource] = {f"pass{n_samples_per_prompt}": 0, "pass1": 0, "count": 0}
-                            global_metrics[datasource][f"pass{n_samples_per_prompt}"] += metrics[
-                                f"pass{n_samples_per_prompt}"
-                            ]
-                            global_metrics[datasource]["pass1"] += metrics["pass1"]
-                            global_metrics[datasource]["count"] += metrics["count"]
-
-                    # Calculate global averages
-                    logs = {}
-                    for datasource, metrics in global_metrics.items():
-                        logs[f"eval_{datasource}_pass{n_samples_per_prompt}"] = (
-                            metrics[f"pass{n_samples_per_prompt}"] / metrics["count"]
-                        )
-                        logs[f"eval_{datasource}_pass1"] = metrics["pass1"] / metrics["count"]
-
-                    # Log to wandb/tensorboard
-                    if self._wandb is not None:
-                        logs = {"eval/%s" % k: v for k, v in {**logs, "global_step": global_step}.items()}
-                        self._wandb.log(logs)
-                    elif self._tensorboard is not None:
-                        for k, v in logs.items():
-                            self._tensorboard.add_scalar(f"eval/{k}", v, global_step)
-
-        if self.strategy.args.vllm_enable_sleep:
-            batch_vllm_engine_call(self.vllm_engines, "sleep")
-
-        torch.cuda.empty_cache()
-
-        end_time = time.time()
-        duration = end_time - start_time
-        if self.strategy.is_rank_0():
-            time_str = str(timedelta(seconds=duration)).split(".")[0]
-            logger.info(f"✨ Evaluation completed in {time_str}")
-
-    def reload_states(self):
-        reload_deepspeed_states(self.actor.model)
-
-    def offload_states(self):
-        offload_deepspeed_states(self.actor.model)
-
-=======
->>>>>>> 068a461c
 
 @ray.remote(num_gpus=1)
 class ActorModelRayActor(BasePPORole):
