import json
import os
import random
import re
from argparse import ArgumentParser

from flask import Flask, jsonify, request
from latex2sympy2_extended import NormalizationConfig
from math_verify import LatexExtractionConfig, parse, verify

from loguru import logger
from concurrent import futures

app = Flask(__name__)

problem_to_answer = {}
enable_format_reward = True


def get_response_from_query(q: str):
    ends_of_sentence = ["<|im_end|>", "<｜end▁of▁sentence｜>", "<|endoftext|>", "<end_of_turn>"]
    pos = re.search(response_prefix, q)
    if pos is None:
        return None
    response = q[pos.end() :]
    for e in ends_of_sentence:
        response = response.replace(e, "")
    return response.strip()


def verify_format(content):
    """
    Verify if the string meets the format requirements:
    - Must start with <think> and end with </answer>
    - Must contain exactly one pair of <think>...</think> and <answer>...</answer> tags
    - No extra characters allowed between </think> and <answer> tags
    """
    think_count = content.count("<think>")
    answer_count = content.count("<answer>")
    return bool(re.match(format_pattern, content, re.DOTALL)) and think_count == 1 and answer_count == 1


def verify_math(content, sol):
    gold_parsed = parse(
        sol,
        extraction_mode="first_match",
        extraction_config=[LatexExtractionConfig()],
    )
    if len(gold_parsed) != 0:
        # We require the answer to be provided in correct latex (no malformed operators)
        answer_parsed = parse(
            content,
            extraction_config=[
                LatexExtractionConfig(
                    normalization_config=NormalizationConfig(
                        nits=False,
                        malformed_operators=False,
                        basic_latex=True,
                        boxed="all",
                        units=True,
                    ),
                    # Ensures that boxed is tried first
                    boxed_match_priority=0,
                    try_extract_without_anchor=False,
                )
            ],
            extraction_mode="first_match",
        )
        # Reward 1 if the content is the same as the ground truth, 0 otherwise
        try:
            reward = float(verify(answer_parsed, gold_parsed))
        except Exception as e:
            reward = 0.0
            print("Failed to verify: ", e)
    else:
        # If the gold solution is not parseable, we reward 1 to skip this example
        reward = 1.0
        print("Failed to parse gold solution: ", sol)
    return reward


@app.route("/get_reward", methods=["POST"])
def get_reward():
    # 获取请求中的 JSON 数据
    data = request.get_json()
    if "query" not in data or "prompts" not in data or "labels" not in data:
        return jsonify({"error": "query, prompts, and labels fields are required"}), 400
    rewards = []
    format_rewards = []
    acc_rewards_futures = []
    for q, problem, answer in zip(data["query"], data["prompts"], data["labels"]):
        if problem is None:
            return jsonify({"error": f"problem not found from {q}"}), 400
        if not answer.startswith("$"):
            answer = "$" + answer + "$"

        response = get_response_from_query(q) or q
        if response is None:
            return jsonify({"error": f"response not found from {q}"}), 400
<<<<<<< HEAD
        
=======
>>>>>>> 068a461c
        # Apply format reward only if enabled
        format_reward = 0.0
        if enable_format_reward:
            format_reward = float(verify_format(response)) * 0.5
<<<<<<< HEAD
            
=======
>>>>>>> 068a461c
        acc_reward_future = math_verify_executor.submit(verify_math, response, answer)

        do_print = random.randint(1, 20) == 1
        if do_print:
            info = (
                "\n" + "="*80 + "\n"
                f"[Query]:\n{q}\n\n"
                f"[Problem]:\n{problem}\n\n"
                f"[Ground Truth Answer]:\n{answer}\n\n"
                f"[Model Response]:\n{response}\n\n"
                f"[Rewards]:\n"
                f"  • Format Score: {format_reward:.2f}\n"
                f"  • Accuracy Score: {acc_reward_future.result():.2f}\n"
                "="*80 + "\n"
            )
            info = re.sub(r"<\|.*?\|>|<pad>", "", info)
            logger.info(info)

        format_rewards.append(format_reward)
        acc_rewards_futures.append(acc_reward_future)
    acc_rewards = [f.result() for f in acc_rewards_futures]
    rewards = [f + a for f, a in zip(format_rewards, acc_rewards)]
    # 返回包含 rewards 的响应
    return jsonify({"rewards": rewards, "format_rewards": format_rewards, "acc_rewards": acc_rewards})


if __name__ == "__main__":
    parser = ArgumentParser()
    parser.add_argument("--prompt-template", type=str, default=None, help="Prompt template", required=True)
    parser.add_argument("--input_key", type=str, default="prompt", help="The key name of prompt.")
    parser.add_argument("--log_file", type=str, default="remote_rm.log", help="Log file path")
    parser.add_argument(
        "--disable-format-reward",
        action="store_true",
        help="Disable format reward calculation. When enabled (default), responses get +0.5 reward for correct format.",
    )
<<<<<<< HEAD
    parser.add_argument("--log_file", type=str, default="remote_rm.log", help="Log file path")
    parser.add_argument(
        "--disable-format-reward", action="store_true", 
        help="Disable format reward calculation. When enabled (default), responses get +0.5 reward for correct format."
    )
=======
>>>>>>> 068a461c
    args = parser.parse_args()
    if os.path.exists(args.log_file):
        os.remove(args.log_file)
    logger.remove()
    logger.add(args.log_file)
<<<<<<< HEAD
    
=======

>>>>>>> 068a461c
    # Set format reward flag based on command line argument
    enable_format_reward = not args.disable_format_reward
    print(f"Format reward is {'disabled' if args.disable_format_reward else 'enabled'}")
    logger.info(f"Format reward is {'disabled' if args.disable_format_reward else 'enabled'}")
<<<<<<< HEAD
    
    # Split dataset paths and load all datasets
    dataset = []
    for dataset_path in args.dataset.split(','):
        dataset_path = dataset_path.strip()
        if dataset_path.endswith("json"):
            with open(dataset_path, "r") as f:
                dataset.extend(json.load(f))
        elif dataset_path.endswith("jsonl"):
            with open(dataset_path, "r") as f:
                dataset.extend([json.loads(l) for l in f.readlines()])
        else:
            raise ValueError(f"Unsupported file format for dataset: {dataset_path}")
=======
>>>>>>> 068a461c

    format_pattern = r"^<think>(?:(?!</think>).)*</think><answer>(?:(?!</answer>).)*</answer>\Z"

    if args.prompt_template == "chatml":
        response_prefix = r"<\|im_start\|>assistant\n"
    elif args.prompt_template == "qwen1":
        response_prefix = r"<｜Assistant｜>"
    elif args.prompt_template == "base":
        response_prefix = r"Assistant: "
    elif args.prompt_template == "phi3":
        response_prefix = r"<|assistant|>\n"
    elif args.prompt_template == "phi4":
        response_prefix = r"<|assistant|>\n"
    elif args.prompt_template == "gemma3":
        response_prefix = r"<start_of_turn>model\n"
    else:
        raise ValueError(f"Unknown chat format: {args.prompt_template}")

    # math_verify can only run in main thread
    math_verify_executor = futures.ProcessPoolExecutor(max_workers=16)

    app.run(host="0.0.0.0", port=5000, debug=False, use_reloader=False)
    math_verify_executor.shutdown()<|MERGE_RESOLUTION|>--- conflicted
+++ resolved
@@ -97,18 +97,10 @@
         response = get_response_from_query(q) or q
         if response is None:
             return jsonify({"error": f"response not found from {q}"}), 400
-<<<<<<< HEAD
-        
-=======
->>>>>>> 068a461c
         # Apply format reward only if enabled
         format_reward = 0.0
         if enable_format_reward:
             format_reward = float(verify_format(response)) * 0.5
-<<<<<<< HEAD
-            
-=======
->>>>>>> 068a461c
         acc_reward_future = math_verify_executor.submit(verify_math, response, answer)
 
         do_print = random.randint(1, 20) == 1
@@ -145,44 +137,16 @@
         action="store_true",
         help="Disable format reward calculation. When enabled (default), responses get +0.5 reward for correct format.",
     )
-<<<<<<< HEAD
-    parser.add_argument("--log_file", type=str, default="remote_rm.log", help="Log file path")
-    parser.add_argument(
-        "--disable-format-reward", action="store_true", 
-        help="Disable format reward calculation. When enabled (default), responses get +0.5 reward for correct format."
-    )
-=======
->>>>>>> 068a461c
     args = parser.parse_args()
     if os.path.exists(args.log_file):
         os.remove(args.log_file)
     logger.remove()
     logger.add(args.log_file)
-<<<<<<< HEAD
-    
-=======
 
->>>>>>> 068a461c
     # Set format reward flag based on command line argument
     enable_format_reward = not args.disable_format_reward
     print(f"Format reward is {'disabled' if args.disable_format_reward else 'enabled'}")
     logger.info(f"Format reward is {'disabled' if args.disable_format_reward else 'enabled'}")
-<<<<<<< HEAD
-    
-    # Split dataset paths and load all datasets
-    dataset = []
-    for dataset_path in args.dataset.split(','):
-        dataset_path = dataset_path.strip()
-        if dataset_path.endswith("json"):
-            with open(dataset_path, "r") as f:
-                dataset.extend(json.load(f))
-        elif dataset_path.endswith("jsonl"):
-            with open(dataset_path, "r") as f:
-                dataset.extend([json.loads(l) for l in f.readlines()])
-        else:
-            raise ValueError(f"Unsupported file format for dataset: {dataset_path}")
-=======
->>>>>>> 068a461c
 
     format_pattern = r"^<think>(?:(?!</think>).)*</think><answer>(?:(?!</answer>).)*</answer>\Z"
 
